--- conflicted
+++ resolved
@@ -1,5 +1,3 @@
-import React from 'react';
-
 /**
  * @fileoverview TypeScript типы для игровой системы клиента
  */
@@ -7,7 +5,7 @@
 // Базовые типы игрока
 export interface Player {
     id: string;
-    name:string;
+    name: string;
     gender: 'male' | 'female' | 'other';
     avatarUrl?: string;
   }
@@ -145,26 +143,7 @@
     id: string;
     name: string;
     category: string;
-<<<<<<< HEAD
-    description: string;
-    longDescription: string;
-    icon: React.ReactNode | string;
-    path: string;
-    gradient: string;
-    image: string;
-    difficulty: 'easy' | 'medium' | 'hard';
-    players: string;
-    duration: string;
-    featured?: boolean;
-=======
     Icon: React.ComponentType<any>;
-    description?: string;
-    difficulty?: 'easy' | 'medium' | 'hard';
-    players?: string;
-    minBet?: number;
-    maxBet?: number;
-    defaultBet?: number;
->>>>>>> c607265f
   }
   
   // Пропсы для игровых компонентов
