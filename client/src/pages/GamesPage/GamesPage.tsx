--- conflicted
+++ resolved
@@ -1,14 +1,5 @@
 import React, { useState } from 'react';
 import { Link } from 'react-router-dom';
-<<<<<<< HEAD
-import {
-  Heart,
-  Gamepad2,
-  Trophy,
-  Users,
-  Star,
-  Sparkles,
-=======
 import { 
   Heart, 
   Gamepad2, 
@@ -16,18 +7,15 @@
   Users, 
   Star, 
   Sparkles, 
->>>>>>> c607265f
+  Crown,
+  Target,
+  Brain,
+  Zap,
   ChevronRight,
   Play
 } from 'lucide-react';
-import { GAMES_CONFIG } from '../../config/games.config';
 import styles from './GamesPage.module.css';
-import { GAMES_LIST } from '../../config/games.config';
-
-<<<<<<< HEAD
-const gameCategories = [...new Set(GAMES_LIST.map(game => game.category))];
-const CATEGORIES = ['Все', ...gameCategories];
-=======
+
 interface Game {
   id: string;
   name: string;
@@ -44,71 +32,97 @@
   featured?: boolean;
 }
 
-// Дополнительные данные для отображения
-const GAME_EXTRAS: Record<string, { 
-  longDescription: string; 
-  gradient: string; 
-  image: string; 
-  duration: string; 
-  featured?: boolean;
-}> = {
-  'tic-tac-toe': {
+const GAMES: Game[] = [
+  {
+    id: 'tic-tac-toe',
+    name: 'Крестики-нолики',
+    category: 'Классика',
+    description: 'Классическая игра для двоих',
     longDescription: 'Простая и увлекательная игра, которая никогда не выходит из моды. Проверьте свою стратегию!',
+    icon: <Target size={24} />,
+    path: '/games/tic-tac-toe',
     gradient: 'linear-gradient(135deg, #667eea 0%, #764ba2 100%)',
     image: 'https://images.pexels.com/photos/278918/pexels-photo-278918.jpeg?auto=compress&cs=tinysrgb&w=400&h=250&fit=crop',
+    difficulty: 'easy',
+    players: '2',
     duration: '5 мин',
     featured: true
   },
-  'chess': {
+  {
+    id: 'chess',
+    name: 'Шахматы',
+    category: 'Стратегия',
+    description: 'Стратегическая битва умов',
     longDescription: 'Королевская игра, которая развивает логическое мышление и стратегические навыки.',
+    icon: <Crown size={24} />,
+    path: '/games/chess',
     gradient: 'linear-gradient(135deg, #f093fb 0%, #f5576c 100%)',
     image: 'https://images.pexels.com/photos/260024/pexels-photo-260024.jpeg?auto=compress&cs=tinysrgb&w=400&h=250&fit=crop',
+    difficulty: 'hard',
+    players: '2',
     duration: '30 мин'
   },
-  'quiz': {
-    longDescription: 'Интеллектуальная игра с различными вопросами. Покажите свою эрудицию!',
+  {
+    id: 'quiz',
+    name: 'Квиз',
+    category: 'Викторина',
+    description: 'Проверьте свои знания вместе',
+    longDescription: 'Увлекательные вопросы на разные темы. Узнайте, кто из вас эрудит!',
+    icon: <Brain size={24} />,
+    path: '/games/quiz',
     gradient: 'linear-gradient(135deg, #4facfe 0%, #00f2fe 100%)',
     image: 'https://images.pexels.com/photos/5428836/pexels-photo-5428836.jpeg?auto=compress&cs=tinysrgb&w=400&h=250&fit=crop',
+    difficulty: 'medium',
+    players: '2-4',
+    duration: '15 мин',
+    featured: true
+  },
+  {
+    id: 'poker',
+    name: 'Покер',
+    category: 'Карточные',
+    description: 'Карточная игра на удачу и мастерство',
+    longDescription: 'Классический покер с элементами блефа и стратегии. Почувствуйте себя в казино!',
+    icon: <Sparkles size={24} />,
+    path: '/games/poker',
+    gradient: 'linear-gradient(135deg, #fa709a 0%, #fee140 100%)',
+    image: 'https://images.pexels.com/photos/1871508/pexels-photo-1871508.jpeg?auto=compress&cs=tinysrgb&w=400&h=250&fit=crop',
+    difficulty: 'hard',
+    players: '2-6',
+    duration: '45 мин'
+  },
+  {
+    id: 'memory',
+    name: 'Мемори',
+    category: 'Память',
+    description: 'Тренируйте память вместе',
+    longDescription: 'Найдите все пары карточек и покажите свою феноменальную память!',
+    icon: <Zap size={24} />,
+    path: '/games/memory',
+    gradient: 'linear-gradient(135deg, #a8edea 0%, #fed6e3 100%)',
+    image: 'https://images.pexels.com/photos/1040157/pexels-photo-1040157.jpeg?auto=compress&cs=tinysrgb&w=400&h=250&fit=crop',
+    difficulty: 'easy',
+    players: '2',
+    duration: '10 мин'
+  },
+  {
+    id: 'wordle',
+    name: 'Wordle',
+    category: 'Слова',
+    description: 'Угадайте слово за 6 попыток',
+    longDescription: 'Популярная игра в слова. Используйте логику и интуицию, чтобы угадать загаданное слово!',
+    icon: <Trophy size={24} />,
+    path: '/games/wordle',
+    gradient: 'linear-gradient(135deg, #84fab0 0%, #8fd3f4 100%)',
+    image: 'https://images.pexels.com/photos/267669/pexels-photo-267669.jpeg?auto=compress&cs=tinysrgb&w=400&h=250&fit=crop',
+    difficulty: 'medium',
+    players: '1-2',
     duration: '10 мин',
     featured: true
-  },
-  'poker': {
-    longDescription: 'Классический техасский холдем. Блефуйте, считайте карты, выигрывайте!',
-    gradient: 'linear-gradient(135deg, #fa709a 0%, #fee140 100%)',
-    image: 'https://images.pexels.com/photos/262333/pexels-photo-262333.jpeg?auto=compress&cs=tinysrgb&w=400&h=250&fit=crop',
-    duration: '45 мин'
-  },
-  'memory': {
-    longDescription: 'Переворачивайте карточки и запоминайте их расположение. Развивайте память!',
-    gradient: 'linear-gradient(135deg, #a8edea 0%, #fed6e3 100%)',
-    image: 'https://images.pexels.com/photos/193004/pexels-photo-193004.jpeg?auto=compress&cs=tinysrgb&w=400&h=250&fit=crop',
-    duration: '15 мин',
-    featured: true
   }
-};
-
-// Создаем массив игр из конфигурации
-const GAMES: Game[] = Object.values(GAMES_CONFIG).map(game => {
-  const extras = GAME_EXTRAS[game.id] || {};
-  return {
-    id: game.id,
-    name: game.name,
-    category: game.category,
-    description: game.description || 'Увлекательная игра для всей семьи',
-    longDescription: extras.longDescription || game.description || '',
-    icon: <game.Icon size={24} />,
-    path: `/games/${game.id}`,
-    gradient: extras.gradient || 'linear-gradient(135deg, #667eea 0%, #764ba2 100%)',
-    image: extras.image || 'https://images.pexels.com/photos/163064/play-stone-network-networked-interactive-163064.jpeg?auto=compress&cs=tinysrgb&w=400&h=250&fit=crop',
-    difficulty: game.difficulty || 'medium',
-    players: game.players || '2 игрока',
-    duration: extras.duration || '15 мин',
-    featured: extras.featured
-  };
-});
+];
 
 const CATEGORIES = ['Все', 'Классика', 'Стратегия', 'Викторина', 'Карточные', 'Память', 'Слова'];
->>>>>>> c607265f
 
 const getDifficultyColor = (difficulty: string) => {
   switch (difficulty) {
@@ -132,11 +146,11 @@
   const [selectedCategory, setSelectedCategory] = useState('Все');
   const [hoveredGame, setHoveredGame] = useState<string | null>(null);
 
-  const filteredGames = selectedCategory === 'Все'
-    ? GAMES_LIST
-    : GAMES_LIST.filter(game => game.category === selectedCategory);
-
-  const featuredGames = GAMES_LIST.filter(game => game.featured);
+  const filteredGames = selectedCategory === 'Все' 
+    ? GAMES 
+    : GAMES.filter(game => game.category === selectedCategory);
+
+  const featuredGames = GAMES.filter(game => game.featured);
 
   return (
     <div className={styles.container}>
@@ -174,7 +188,7 @@
           <div className={styles.heroStats}>
             <div className={styles.statItem}>
               <Gamepad2 size={20} />
-              <span>{GAMES_LIST.length} игр</span>
+              <span>{GAMES.length} игр</span>
             </div>
             <div className={styles.statItem}>
               <Users size={20} />
@@ -280,7 +294,7 @@
                 <div className={styles.gameCardOverlay}></div>
                 
                 <div className={styles.gameCardBadge}>
-                  <span
+                  <span 
                     className={styles.difficultyBadge}
                     style={{ backgroundColor: getDifficultyColor(game.difficulty) }}
                   >
